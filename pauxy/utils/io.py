import ast
import h5py
import json
import numpy
import os
import scipy.sparse
import sys
from pauxy.utils.misc import serialise, merge_dicts
from pauxy.utils.linalg import (
        molecular_orbitals_rhf, molecular_orbitals_uhf,
        modified_cholesky
)

def format_fixed_width_strings(strings):
    return ' '.join('{:>17}'.format(s) for s in strings)


def format_fixed_width_floats(floats):
    return ' '.join('{: .10e}'.format(f) for f in floats)

def read_fortran_complex_numbers(filename):
    with open(filename) as f:
        content = f.readlines()
    # Converting fortran complex numbers to python. ugh
    # Be verbose for clarity.
    useable = [c.strip() for c in content]
    tuples = [ast.literal_eval(u) for u in useable]
    orbs = [complex(t[0], t[1]) for t in tuples]
    return numpy.array(orbs)


def fcidump_header(nel, norb, spin):
    header = (
        "&FCI\n" +
        "NORB=%d,\n"%int(norb) +
        "NELEC=%d,\n"%int(nel) +
        "MS2=%d,\n"%int(spin) +
        "UHF=.FALSE.,\n" +
        "ORBSYM=" + ",".join([str(1)]*norb) + ",\n"
        "&END\n"
    )
    return header

def to_json(afqmc):
    json.encoder.FLOAT_REPR = lambda o: format(o, '.6f')
    json_string = json.dumps(serialise(afqmc, verbose=afqmc.verbosity),
                             sort_keys=False, indent=4)
    return json_string

def to_qmcpack_index(matrix, offset=0):
    try:
        indptr = matrix.indptr
        indices = matrix.indices
        data = matrix.data
    except AttributeError:
        matrix = scipy.sparse.csr_matrix(matrix)
        indptr = matrix.indptr
        indices = matrix.indices
        data = matrix.data
    # QMCPACK expects ([i,j], m_{ij}) pairs
    unpacked = []
    idx = []
    counter = 0
    for row in range(0, len(indptr)-1):
        idx += [[row, i+offset] for i in indices[indptr[row]:indptr[row+1]]]
        unpacked += [[v.real, v.imag] for v in data[indptr[row]:indptr[row+1]]]
        # print ("NZ: %d %d"%(row, len(indices[indptr[row]:indptr[row+1]])))
        if (len(data[indptr[row]:indptr[row+1]])) > 0:
            counter = counter + 1
            # print (row, len(data[indptr[row]:indptr[row+1]]))
    return (unpacked, numpy.array(idx).flatten())

def to_sparse(vals, offset=0, cutoff=1e-8):
    nz = numpy.where(numpy.abs(vals) > cutoff)
    ix = numpy.empty(nz[0].size+nz[1].size, dtype=numpy.int32)
    ix[0::2] = nz[0]
    ix[1::2] = nz[1]
    vals = numpy.array(vals[nz], dtype=numpy.complex128)
    return ix, vals

def dump_qmcpack_cholesky(h1, h2, nelec, nmo, e0=0.0,
                          filename='hamil.h5', mode='w'):
    with h5py.File(filename, mode) as fh5:
        fh5['Hamiltonian/Energies'] = numpy.array([e0.real, e0.imag])
        hcore = h1[0].astype(numpy.complex128).view(numpy.float64)
        hcore = hcore.reshape(h1[0].shape+(2,))
        fh5['Hamiltonian/hcore'] = hcore
        # fh5['Hamiltonian/hcore'].dims = numpy.array([h1[0].shape[0], h1[0].shape[1]])
        # Number of non zero elements for two-body
        # number of cholesky vectors
        if isinstance(h2, numpy.ndarray):
            h2 = scipy.sparse.csr_matrix(h2.transpose((1,2,0)).reshape((nmo*nmo,-1)))
        nchol_vecs = h2.shape[-1]
        ix, vals = to_sparse(h2.toarray())
        fh5['Hamiltonian/Factorized/block_sizes'] = numpy.array([len(vals)])
        # (h2_unpacked, idx) = to_qmcpack_index(h2)
        fh5['Hamiltonian/Factorized/index_0'] = numpy.array(ix)
        fh5['Hamiltonian/Factorized/vals_0'] = to_qmcpack_complex(numpy.array(vals, dtype=numpy.complex128))
        nnz = len(vals)
        # Number of integral blocks used for chunked HDF5 storage.
        # Currently hardcoded for simplicity.
        nint_block = 1
        (nalpha, nbeta) = nelec
        # unused parameter as far as I can tell.
        unused = 0
        fh5['Hamiltonian/dims'] = numpy.array([unused, nnz, nint_block, nmo,
                                                nalpha, nbeta, unused, nchol_vecs])
        occups = [i for i in range(0, nalpha)]
        occups += [i+nmo for i in range(0, nbeta)]
        fh5['Hamiltonian/occups'] = numpy.array(occups)

def from_qmcpack_complex(data, shape):
    return data.view(numpy.complex128).ravel().reshape(shape)

def from_qmcpack_cholesky(filename):
    with h5py.File(filename, 'r') as fh5:
        enuc = fh5['Hamiltonian/Energies'][:][0]
        dims = fh5['Hamiltonian/dims'][:]
        nmo = dims[3]
        real_ints = False
        try:
            hcore = fh5['Hamiltonian/hcore'][:]
            hcore = hcore.view(numpy.complex128).reshape(nmo,nmo)
        except KeyError:
            # Old sparse format.
            hcore = fh5['Hamiltonian/H1'][:].view(numpy.complex128).ravel()
            idx = fh5['Hamiltonian/H1_indx'][:]
            row_ix = idx[::2]
            col_ix = idx[1::2]
            hcore = scipy.sparse.csr_matrix((hcore, (row_ix, col_ix))).toarray()
            hcore = numpy.tril(hcore, -1) + numpy.tril(hcore, 0).conj().T
        except ValueError:
            # Real format.
            hcore = fh5['Hamiltonian/hcore'][:]
            real_ints = True
        chunks = dims[2]
        block_sizes = fh5['Hamiltonian/Factorized/block_sizes'][:]
        nchol = dims[7]
        nval = sum(block_sizes)
        if real_ints:
            vals = numpy.zeros(nval, dtype=numpy.float64)
        else:
            vals = numpy.zeros(nval, dtype=numpy.complex128)
        row_ix = numpy.zeros(nval, dtype=numpy.int32)
        col_ix = numpy.zeros(nval, dtype=numpy.int32)
        s = 0
        for ic, bs in enumerate(block_sizes):
            ixs = fh5['Hamiltonian/Factorized/index_%i'%ic][:]
            row_ix[s:s+bs] = ixs[::2]
            col_ix[s:s+bs] = ixs[1::2]
            if real_ints:
                vals[s:s+bs] = fh5['Hamiltonian/Factorized/vals_%i'%ic][:].ravel()
            else:
                vals[s:s+bs] = fh5['Hamiltonian/Factorized/vals_%i'%ic][:].view(numpy.complex128).ravel()
            s += bs
        nalpha = dims[4]
        nbeta = dims[5]
        chol_vecs = scipy.sparse.csr_matrix((vals, (row_ix, col_ix)),
                                            shape=(nmo*nmo,nchol))
        return (hcore, chol_vecs, enuc, int(nmo), int(nalpha), int(nbeta))

def from_qmcpack_dense(filename):
    with h5py.File(filename, 'r') as fh5:
        enuc = fh5['Hamiltonian/Energies'][:][0]
        dims = fh5['Hamiltonian/dims'][:]
        nmo = dims[3]
        nchol = dims[-1]
        real_ints = False
        try:
            hcore = fh5['Hamiltonian/hcore'][:]
            hcore = hcore.view(numpy.complex128).reshape(nmo,nmo)
            chol = fh5['Hamiltonian/DenseFactorized/L'][:]
            chol = hcore.view(numpy.complex128)
        except ValueError:
            # Real format.
            hcore = fh5['Hamiltonian/hcore'][:]
            chol = fh5['Hamiltonian/DenseFactorized/L'][:]
            real_ints = True
        nalpha = dims[4]
        nbeta = dims[5]
        return (hcore, chol, enuc, int(nmo), int(nalpha), int(nbeta))

def dump_native(filename, hcore, eri, orthoAO, fock, nelec, enuc,
                orbs=None, verbose=True, coeffs=None):
    if verbose:
        print (" # Constructing trial wavefunctiom in ortho AO basis.")
    if len(fock.shape) == 3:
        if verbose:
            print (" # Writing UHF trial wavefunction.")
        if orbs is None:
            (mo_energies, orbs) = molecular_orbitals_uhf(fock, orthoAO)
        else:
            orbs = orbs
    else:
        if verbose:
            print (" # Writing RHF trial wavefunction.")
        if orbs is None:
            (mo_energies, orbs) = molecular_orbitals_rhf(fock, orthoAO)
        else:
            orbs = orbs
    nbasis = hcore.shape[-1]
    mem = 64*nbasis**4/(1024.0*1024.0*1024.0)
    if verbose:
        print (" # Total number of elements in ERI tensor: %d"%nbasis**4)
        print (" # Total memory required for ERI tensor: %13.8e GB"%(mem))
    with h5py.File(filename, 'w') as fh5:
        fh5.create_dataset('hcore', data=hcore)
        fh5.create_dataset('nelec', data=nelec)
        fh5.create_dataset('eri', data=eri)
        fh5.create_dataset('enuc', data=[enuc])
        fh5.create_dataset('orbs', data=orbs)
        fh5.create_dataset('coeffs', data=coeffs)

def dump_qmcpack(filename, wfn_file, hcore, eri, orthoAO, fock, nelec, enuc,
                 verbose=True, threshold=1e-5, sparse_zero=1e-16, orbs=None):
    nmo = hcore.shape[-1]
    if verbose:
        print(" # Constructing trial wavefunctiom in ortho AO basis.")
    if len(hcore.shape) == 3:
        if verbose:
            print(" # Writing UHF trial wavefunction.")
        if orbs is None:
            (mo_energies, orbs) = molecular_orbitals_uhf(fock, orthoAO)
        else:
            orbs = orbs
    else:
        if verbose:
            print(" # Writing RHF trial wavefunction.")
        if orbs is None:
            (mo_energies, orbs) = molecular_orbitals_rhf(fock, orthoAO)
        else:
            orbs = orbs
    write_qmcpack_wfn(filename, (numpy.array([1.0+0j]), orbs), 'uhf', nelec, nmo)
    nbasis = hcore.shape[-1]
    if verbose:
        print (" # Performing modified Cholesky decomposition on ERI tensor.")
    msq = nbasis * nbasis
    # Why did I transpose everything?
    # QMCPACK expects [M^2, N_chol]
    # Internally store [N_chol, M^2]
    if isinstance(eri, list):
        chol_vecsa = modified_cholesky(eri[0].reshape((msq, msq)), threshold,
                                       verbose=verbose).T
        chol_vecsa = modified_cholesky(eri[1].reshape((msq, msq)), threshold,
                                       verbose=verbose).T
    elif len(eri.shape) == 4:
        chol_vecs = modified_cholesky(eri.reshape((msq, msq)), threshold,
                                       verbose=verbose).T
        chol_vecs[numpy.abs(chol_vecs) < sparse_zero] = 0
        chol_vecs = scipy.sparse.csr_matrix(chol_vecs)
        mem = 64*chol_vecs.nnz/(1024.0**3)
    else:
        chol_vecs = eri.T
        chol_vecs[numpy.abs(chol_vecs) < sparse_zero] = 0
        chol_vecs = scipy.sparse.csr_matrix(chol_vecs)
        mem = 64*chol_vecs.nnz/(1024.0**3)
    if verbose:
        print (" # Total number of non-zero elements in sparse cholesky ERI"
               " tensor: %d"%chol_vecs.nnz)
        nelem = chol_vecs.shape[0]*chol_vecs.shape[1]
        print (" # Sparsity of ERI Cholesky tensor: "
               "%f"%(1-float(chol_vecs.nnz/nelem)))
        print (" # Total memory required for ERI tensor: %13.8e GB"%(mem))
    dump_qmcpack_cholesky(numpy.array([hcore, hcore]), chol_vecs, nelec,
                                      nbasis, enuc, filename=filename)

def qmcpack_wfn_namelist(nci, uhf, fullmo=True):
    return "&FCI\n UHF = %d\n NCI = %d \n %s TYPE = matrix\n/\n"%(uhf,nci,'FullMO\n' if fullmo else '')

def dump_qmcpack_trial_wfn(wfn, nelec, filename='wfn.dat'):
    UHF = len(wfn.shape) == 3
    # Single determinant for the moment.
    namelist = qmcpack_wfn_namelist(1, UHF)
    with open(filename, 'w') as f:
        f.write(namelist)
        f.write('Coefficients: 1.0\n')
        f.write('Determinant: 1\n')
        nao = wfn.shape[-1]
        if UHF:
            nao = wfn[0].shape[-1]
            write_qmcpack_wfn(f, wfn[0], nao)
            nao = wfn[1].shape[-1]
            write_qmcpack_wfn(f, wfn[1], nao)
        else:
            write_qmcpack_wfn(f, wfn, nao)

def write_qmcpack_wfn(out, mos, nao):
    for i in range(0, nao):
        for j in range(0, nao):
            val = mos[i,j]
            out.write('(%.16e,%.16e) '%(val.real, val.imag))
        out.write('\n')

def read_qmcpack_wfn(filename, skip=9):
    with open(filename) as f:
        content = f.readlines()[skip:]
    useable = numpy.array([c.split() for c in content]).flatten()
    tuples = [ast.literal_eval(u) for u in useable]
    orbs = [complex(t[0], t[1]) for t in tuples]
    return numpy.array(orbs)

def read_phfmol(filename, nmo, na, nb):
    with open(filename) as f:
        content = f.read().split()
    start = False
    idet = 0
    data = []
    for (i,f) in enumerate(content):
        if 'NCI' in f:
            try:
                ndets = int(content[i+1])
            except ValueError:
                ndets = int(content[i+2])
            dets = numpy.zeros((ndets,nmo,na+nb), dtype=numpy.complex128)
        # print(f,start,data)
        # print(len(data),f)
        if 'Coefficients' in f:
            string_coeffs = content[i+1:i+1+ndets]
        if 'Determinant' in f:
            break
    start = i + 2
    coeffs = []
    for c in string_coeffs:
        v = ast.literal_eval(c)
        coeffs.append(complex(v[0],v[1]))

    for idet in range(ndets):
        end = start+nmo*nmo
        data = []
        for line in content[start:end]:
            v = ast.literal_eval(line)
            data.append(complex(v[0],v[1]))
        C = numpy.copy(numpy.array(data).reshape(nmo,nmo).T)
        dets[idet,:,:na] = C[:,:na]
        dets[idet,:,na:] = C[:,:nb]
        start = end + 2
    return numpy.array(coeffs), dets

def write_phfmol_wavefunction(coeffs, dets, filename='wfn.dat', padding=0):
    with open(filename, 'w') as f:
        UHF = len(dets.shape) == 4
        namelist = qmcpack_wfn_namelist(len(coeffs), UHF)
        f.write(namelist)
        f.write('Coefficients:\n')
        for c in coeffs:
            f.write('({:13.8e},{:13.8e})\n'.format(c.real,c.imag))
        for idet, C in enumerate(dets):
            nmo = C.shape[-1]
            padded = numpy.pad(C,[(0,padding), (0,padding)],'constant')
            f.write('Determinant: {}\n'.format(idet+1))
            # Write in fortran order.
            for cij in numpy.ravel(padded, order='F'):
                f.write('({:13.8e},{:13.8e})\n'.format(cij.real,cij.imag))

def get_input_value(inputs, key, default=0, alias=None, verbose=False):
    """Helper routine to parse input options.
    """
    val = inputs.get(key, None)
    if val is None:
        if alias is not None:
            for a in alias:
                val = inputs.get(a, None)
                if val is not None:
                    break
        if val is None:
            val = default
            if verbose:
                print("# Note: {} not specified. Setting to default value"
                      " of {}.".format(key, default))
    return val

def read_qmcpack_wfn_hdf(filename):
    try:
        with h5py.File(filename, 'r') as fh5:
            wgroup = fh5['Wavefunction/NOMSD']
            wfn, psi0 = read_qmcpack_nomsd_hdf5(wgroup)
    except KeyError:
        with h5py.File(filename, 'r') as fh5:
            wgroup = fh5['Wavefunction/PHMSD']
            wfn, psi0 = read_qmcpack_phmsd_hdf5(wgroup)
    except KeyError:
        print("Wavefunction not found.")
        sys.exit()
    return wfn, psi0

def read_qmcpack_nomsd_hdf5(wgroup):
    dims = wgroup['dims']
    nmo = dims[0]
    na = dims[1]
    nb = dims[2]
    walker_type = dims[3]
    if walker_type == 2:
        uhf = True
    else:
        uhf = False
    nci = dims[4]
    coeffs = from_qmcpack_complex(wgroup['ci_coeffs'][:], (nci,))
    psi0a = from_qmcpack_complex(wgroup['Psi0_alpha'][:], (nmo,na))
    if uhf:
        psi0b = from_qmcpack_complex(wgroup['Psi0_beta'][:], (nmo,nb))
    psi0 = numpy.zeros((nmo,na+nb),dtype=numpy.complex128)
    psi0[:,:na] = psi0a.copy()
    if uhf:
        psi0[:,na:] = psi0b.copy()
    else:
        psi0[:,na:] = psi0a.copy()
    wfn = numpy.zeros((nci,nmo,na+nb), dtype=numpy.complex128)
    for idet in range(nci):
        ix = 2*idet if uhf else idet
        pa = from_qmcpack_sparse(wgroup['PsiT_{:d}/'.format(idet)])
        wfn[idet,:,:na] = pa
        if uhf:
            ix = 2*idet + 1
            wfn[idet,:,na:] = from_qmcpack_sparse(wgroup['PsiT_{:d}/'.format(ix)])
        else:
            wfn[idet,:,na:] = pa
    return (coeffs,wfn), psi0

def read_qmcpack_phmsd_hdf5(wgroup):
    dims = wgroup['dims']
    nmo = dims[0]
    na = dims[1]
    nb = dims[2]
    walker_type = dims[3]
    if walker_type == 2:
        uhf = True
    else:
        uhf = False
    nci = dims[4]
    coeffs = from_qmcpack_complex(wgroup['ci_coeffs'][:], (nci,))
    occs = wgroup['occs'][:].reshape((nci,na+nb))
    occa = occs[:,:na]
    occb = occs[:,na:]-nmo
    wfn = (coeffs, occa, occb)
    psi0a = from_qmcpack_complex(wgroup['Psi0_alpha'][:], (nmo,na))
    if uhf:
        psi0b = from_qmcpack_complex(wgroup['Psi0_beta'][:], (nmo,nb))
    psi0 = numpy.zeros((nmo,na+nb),dtype=numpy.complex128)
    psi0[:,:na] = psi0a.copy()
    if uhf:
        psi0[:,na:] = psi0b.copy()
    else:
        psi0[:,na:] = psi0a.copy()
    return wfn, psi0

def write_qmcpack_wfn(filename, wfn, walker_type, nelec, norb,
                      init=None, mode='w'):
    # User defined wavefunction.
    # PHMSD is a list of tuple of (ci, occa, occb).
    # NOMSD is a tuple of (list, numpy.ndarray).
    if len(wfn) == 3:
        coeffs, occa, occb = wfn
        wfn_type = 'PHMSD'
    elif len(wfn) == 2:
        coeffs, wfn = wfn
        wfn_type = 'NOMSD'
    else:
        print("Unknown wavefunction type passed.")
        sys.exit()

    with h5py.File(filename, mode) as fh5:
        nalpha, nbeta = nelec
        # TODO: FIX for GHF eventually.
        if walker_type == 'ghf':
            walker_type = 3
        elif walker_type == 'uhf':
            walker_type = 2
            uhf = True
        else:
            walker_type = 1
            uhf = False
        if wfn_type == 'PHMSD':
            walker_type = 2
        if wfn_type == 'NOMSD':
            try:
                wfn_group = fh5.create_group('Wavefunction/NOMSD')
            except ValueError:
                del fh5['Wavefunction/NOMSD']
                wfn_group = fh5.create_group('Wavefunction/NOMSD')
            write_nomsd(wfn_group, wfn, uhf, nelec, init=init)
        else:
            try:
                wfn_group = fh5.create_group('Wavefunction/PHMSD')
            except ValueError:
                # print(" # Warning: Found existing wavefunction group. Removing.")
                del fh5['Wavefunction/PHMSD']
                wfn_group = fh5.create_group('Wavefunction/PHMSD')
            write_phmsd(wfn_group, occa, occb, nelec, norb, init=init)
        wfn_group['ci_coeffs'] = to_qmcpack_complex(coeffs)
        dims = [norb, nalpha, nbeta, walker_type, len(coeffs)]
        wfn_group['dims'] = numpy.array(dims, dtype=numpy.int32)

def write_nomsd(fh5, wfn, uhf, nelec, thresh=1e-8, init=None):
    """Write NOMSD to HDF.

    Parameters
    ----------
    fh5 : h5py group
        Wavefunction group to write to file.
    wfn : :class:`numpy.ndarray`
        NOMSD trial wavefunctions.
    uhf : bool
        UHF style wavefunction.
    nelec : tuple
        Number of alpha and beta electrons.
    thresh : float
        Threshold for writing wavefunction elements.
    """
    nalpha, nbeta = nelec
    wfn[abs(wfn) < thresh] = 0.0
    if len(wfn.shape) == 2:
        nmo = wfn.shape[0]
        nel = wfn.shape[1]
        wfn = wfn.reshape((1,nmo,nel))
    if init is not None:
        fh5['Psi0_alpha'] = to_qmcpack_complex(init[0])
        fh5['Psi0_beta'] = to_qmcpack_complex(init[1])
    else:
        fh5['Psi0_alpha'] = to_qmcpack_complex(
                numpy.array(wfn[0,:,:nalpha].copy(), dtype=numpy.complex128)
                )
        if uhf:
            fh5['Psi0_beta'] = to_qmcpack_complex(
                    numpy.array(wfn[0,:,nalpha:].copy(), dtype=numpy.complex128)
                    )
    for idet, w in enumerate(wfn):
        # QMCPACK stores this internally as a csr matrix, so first convert.
        ix = 2*idet if uhf else idet
        psia = scipy.sparse.csr_matrix(w[:,:nalpha].conj().T)
        write_nomsd_single(fh5, psia, ix)
        if uhf:
            ix = 2*idet + 1
            psib = scipy.sparse.csr_matrix(w[:,nalpha:].conj().T)
            write_nomsd_single(fh5, psib, ix)

def write_nomsd_single(fh5, psi, idet):
    """Write single component of NOMSD to hdf.

    Parameters
    ----------
    fh5 : h5py group
        Wavefunction group to write to file.
    psi : :class:`scipy.sparse.csr_matrix`
        Sparse representation of trial wavefunction.
    idet : int
        Determinant number.
    """
    base = 'PsiT_{:d}/'.format(idet)
    dims = [psi.shape[0], psi.shape[1], psi.nnz]
    fh5[base+'dims'] = numpy.array(dims, dtype=numpy.int32)
    fh5[base+'data_'] = to_qmcpack_complex(psi.data)
    fh5[base+'jdata_'] = psi.indices
    fh5[base+'pointers_begin_'] = psi.indptr[:-1]
    fh5[base+'pointers_end_'] = psi.indptr[1:]

def write_phmsd(fh5, occa, occb, nelec, norb, init=None):
    """Write NOMSD to HDF.

    Parameters
    ----------
    fh5 : h5py group
        Wavefunction group to write to file.
    nelec : tuple
        Number of alpha and beta electrons.
    """
    # TODO: Update if we ever wanted "mixed" phmsd type wavefunctions.
    na, nb = nelec
    if init is not None:
        fh5['Psi0_alpha'] = to_qmcpack_complex(init[0])
        fh5['Psi0_beta'] = to_qmcpack_complex(init[1])
    else:
        init = numpy.eye(norb, dtype=numpy.complex128)
        fh5['Psi0_alpha'] = to_qmcpack_complex(init[:,occa[0]].copy())
        fh5['Psi0_beta'] = to_qmcpack_complex(init[:,occb[0]].copy())
    fh5['fullmo'] = numpy.array([0], dtype=numpy.int32)
    fh5['type'] = 0
    occs = numpy.zeros((len(occa), na+nb), dtype=numpy.int32)
    occs[:,:na] = numpy.array(occa)
    occs[:,na:] = norb + numpy.array(occb)
    # Reading 1D array currently in qmcpack.
    fh5['occs'] = occs.ravel()

def from_qmcpack_sparse(dset):
    """Will read actually A^{H} but return A.
    """
    dims = dset['dims'][:]
    wfn_shape = (dims[0],dims[1])
    nnz = dims[2]
    data = from_qmcpack_complex(dset['data_'][:],(nnz,))
    indices = dset['jdata_'][:]
    pbb = dset['pointers_begin_'][:]
    pbe = dset['pointers_end_'][:]
    indptr = numpy.zeros(dims[0]+1)
    indptr[:-1] = pbb
    indptr[-1] = pbe[-1]
    wfn = scipy.sparse.csr_matrix((data,indices,indptr),shape=wfn_shape)
    return wfn.toarray().conj().T.copy()

def to_qmcpack_complex(array):
    shape = array.shape
    return array.view(numpy.float64).reshape(shape+(2,))

def write_input(filename, hamil, wfn, bp=False, options={}):
    with h5py.File(wfn, 'r') as fh5:
        try:
            dims = fh5['Wavefunction/NOMSD/dims'][:]
        except KeyError:
            dims = fh5['Wavefunction/PHMSD/dims'][:]
        except:
            print("Unknown wavefunction file format.")
    nmo = int(dims[0])
    na = int(dims[1])
    nb = int(dims[2])
    basic = {
        'system': {
            'name': 'Generic',
            'nup': na,
            'ndown': nb,
            'integrals': hamil
            },
        'qmc': {
            'dt': 0.005,
<<<<<<< HEAD
            'nsteps': 10,
            'blocks': 500,
=======
>>>>>>> 4c9296ca
            'nwalkers': 30,
            'blocks': 10000,
            'nsteps': 10,
            'pop_control_freq': 5
            },
        'trial': {
            'filename': wfn
            },
        'estimators': {
            }
        }
    if bp:
        basic['estimators']['back_propagated'] = {
                'tau_bp': 2.0,
                'nsplit': 4
                }
    # try:
        # full = {**basic, **options}
    # except SyntaxError:
        # TODO with python2 support.
    full = merge_dicts(basic, options)
    with open(filename, 'w') as f:
        f.write(json.dumps(full, indent=4, separators=(',', ': ')))<|MERGE_RESOLUTION|>--- conflicted
+++ resolved
@@ -620,11 +620,8 @@
             },
         'qmc': {
             'dt': 0.005,
-<<<<<<< HEAD
             'nsteps': 10,
             'blocks': 500,
-=======
->>>>>>> 4c9296ca
             'nwalkers': 30,
             'blocks': 10000,
             'nsteps': 10,
