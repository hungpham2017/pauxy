--- conflicted
+++ resolved
@@ -1,9 +1,5 @@
 import numpy
-<<<<<<< HEAD
-cimport numpy 
-=======
 cimport numpy
->>>>>>> 999e8000
 import math
 import itertools
 from pauxy.estimators.utils import convolve
@@ -41,11 +37,6 @@
             if i != j:
                 q = kfac * (ki - kj)
                 h1e_mod[i,i] = h1e_mod[i,i] - fac * vq(q)
-<<<<<<< HEAD
-    
-=======
-
->>>>>>> 999e8000
     return h1e_mod
 
 def coulomb_greens_function_per_qvec(numpy.ndarray kpq_i, numpy.ndarray kpq, numpy.ndarray pmq_i, numpy.ndarray pmq, double complex[:,:] G):
@@ -83,11 +74,7 @@
 
     return Gprod
 
-<<<<<<< HEAD
-def exchange_greens_function_fft (long nocc, long nbsf,  
-=======
 def exchange_greens_function_fft (long nocc, long nbsf,
->>>>>>> 999e8000
     long[:] mesh, long[:] qmesh, long[:] gmap, long[:] qmap,
     double complex[:,:] CTdagger, double complex[:,:] Ghalf):
 
@@ -140,13 +127,7 @@
             CTdagger_i_cube[gmap] = CTdagger_i
 
             lQ_ij =  numpy.flip(convolve(Gh_j_cube, CTdagger_i_cube, mesh))[qmap]
-<<<<<<< HEAD
             
             Gprod += lQ_ji*lQ_ij
     
-=======
-
-            Gprod += lQ_ji*lQ_ij
-
->>>>>>> 999e8000
     return Gprod