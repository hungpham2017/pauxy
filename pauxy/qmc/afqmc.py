"""Driver to perform AFQMC calculation"""
import sys
import json
import time
import numpy
import warnings
import uuid
from math import exp
import copy
import h5py
from pauxy.estimators.handler import Estimators
from pauxy.propagation.utils import get_propagator_driver
from pauxy.qmc.options import QMCOpts
from pauxy.qmc.utils import set_rng_seed
from pauxy.systems.utils import get_system
from pauxy.trial_wavefunction.utils import get_trial_wavefunction
<<<<<<< HEAD
from pauxy.utils.misc import (
        get_git_revision_hash,
        print_sys_info,
        get_node_mem
        )
=======
from pauxy.utils.misc import get_git_revision_hash, get_sys_info
>>>>>>> 5de52c91
from pauxy.utils.io import  to_json, serialise, get_input_value
from pauxy.utils.mpi import get_shared_comm
from pauxy.walkers.handler import Walkers


class AFQMC(object):
    """AFQMC driver.

    Zero temperature AFQMC using open ended random walk.

    This object contains all the instances of the classes which parse input
    options.

    Parameters
    ----------
    model : dict
        Input parameters for model system.
    qmc_opts : dict
        Input options relating to qmc parameters.
    estimates : dict
        Input options relating to what estimator to calculate.
    trial : dict
        Input options relating to trial wavefunction.
    propagator : dict
        Input options relating to propagator.
    parallel : bool
        If true we are running in parallel.
    verbose : bool
        If true we print out additional setup information.

    Attributes
    ----------
    uuid : string
        Simulation state uuid.
    sha1 : string
        Git hash.
    seed : int
        RNG seed. This is set during initialisation in calc.
    root : bool
        If true we are on the root / master processor.
    nprocs : int
        Number of processors.
    rank : int
        Processor id.
    cplx : bool
        If true then most numpy arrays are complex valued.
    system : system object.
        Container for model input options.
    qmc : :class:`pauxy.state.QMCOpts` object.
        Container for qmc input options.
    trial : :class:`pauxy.trial_wavefunction.X' object
        Trial wavefunction class.
    propagators : :class:`pauxy.propagation.Projectors` object
        Container for system specific propagation routines.
    estimators : :class:`pauxy.estimators.Estimators` object
        Estimator handler.
    psi : :class:`pauxy.walkers.Walkers` object
        Walker handler. Stores the AFQMC wavefunction.
    """

    def __init__(self, comm, options=None, system=None, trial=None,
                 parallel=False, verbose=False):
        if verbose is not None:
            self.verbosity = verbose
            if comm.rank != 0:
                self.verbosity = 0
            verbose = verbose > 0 and comm.rank == 0
        # 1. Environment attributes
        if comm.rank == 0:
            self.uuid = str(uuid.uuid1())
            get_sha1 = options.get('get_sha1', True)
            if get_sha1:
                self.sha1, self.branch = get_git_revision_hash()
            else:
                self.sha1 = 'None'
            if verbose:
                self.sys_info = get_sys_info(self.sha1, self.branch, self.uuid, comm.size)
        # Hack - this is modified later if running in parallel on
        # initialisation.
        self.root = comm.rank == 0
        self.rank = comm.rank
        self._init_time = time.time()
        self.run_time = time.asctime()
        self.shared_comm = get_shared_comm(comm, verbose=verbose)
        # 2. Calculation objects.
        if system is not None:
            self.system = system
        else:
            sys_opts = get_input_value(options, 'model',
                                       default={},
                                       alias=['system'],
                                       verbose=self.verbosity>1)
            self.system = get_system(sys_opts, verbose=verbose,
                                     comm=self.shared_comm)
        qmc_opt = get_input_value(options, 'qmc', default={},
                                  alias=['qmc_options'],
                                  verbose=self.verbosity>1)
        self.qmc = QMCOpts(qmc_opt, self.system,
                           verbose=self.verbosity>1)
        self.qmc.rng_seed = set_rng_seed(self.qmc.rng_seed, comm)
        self.cplx = self.determine_dtype(options.get('propagator', {}),
                                         self.system)
        twf_opt = get_input_value(options, 'trial', default={},
                                  alias=['trial_wavefunction'],
                                  verbose=self.verbosity>1)
        if trial is not None:
            self.trial = trial
        else:
            self.trial = (
                get_trial_wavefunction(self.system, options=twf_opt,
                                       comm=self.shared_comm,
                                       verbose=verbose)
            )
            # if self.system.name == 'Generic':
                # self.trial.half_rotate(self.system, self.shared_comm)
        mem = get_node_mem()
        if comm.rank == 0:
            self.trial.calculate_energy(self.system)
        comm.barrier()
        prop_opt = options.get('propagator', {})
        self.propagators = get_propagator_driver(self.system, self.trial,
                                                 self.qmc, options=prop_opt,
                                                 verbose=verbose)
        self.tsetup = time.time() - self._init_time
        wlk_opts = get_input_value(options, 'walkers', default={},
                                   alias=['walker', 'walker_opts'],
                                   verbose=self.verbosity>1)
        est_opts = get_input_value(options, 'estimators', default={},
                                   alias=['estimates','estimator'],
                                   verbose=self.verbosity>1)
        est_opts['stack_size'] = wlk_opts.get('stack_size', 1)
        self.estimators = (
            Estimators(est_opts, self.root, self.qmc, self.system,
                       self.trial, self.propagators.BT_BP, verbose)
        )
        # Reset number of walkers so they are evenly distributed across
        # cores/ranks.
        # Number of walkers per core/rank.
        self.qmc.nwalkers = int(self.qmc.nwalkers/comm.size)
        # Total number of walkers.
        if self.qmc.nwalkers == 0:
            if comm.rank == 0:
                print("# WARNING: Not enough walkers for selected core count.")
                print("# There must be at least one walker per core set in the "
                      "input file.")
                print("# Setting one walker per core.")
            self.qmc.nwalkers = 1
        self.qmc.ntot_walkers = self.qmc.nwalkers * comm.size
        self.psi = Walkers(wlk_opts, self.system, self.trial,
                           self.qmc, verbose,
                           nprop_tot=self.estimators.nprop_tot,
                           nbp=self.estimators.nbp,
                           comm=comm)
        if comm.rank == 0:
            mem_avail = get_node_mem()
            factor = float(self.system.ne) / self.system.nbasis
            mem = factor*self.trial._mem_required*self.shared_comm.size
            print("# Approx required for energy evaluation: {:.4f} GB.".format(mem))
            if mem > 0.5*mem_avail:
                print("# Warning: Memory requirements of calculation are high")
                print("# Consider using fewer walkers per node.")
                print("# Memory available: {.6f}".format(mem_avail))
            json.encoder.FLOAT_REPR = lambda o: format(o, '.6f')
            json_string = to_json(self)
            self.estimators.json_string = json_string
            self.estimators.dump_metadata()
            if verbose:
                self.estimators.estimators['mixed'].print_key()
                self.estimators.estimators['mixed'].print_header()

    def run(self, psi=None, comm=None, verbose=True):
        """Perform AFQMC simulation on state object using open-ended random walk.

        Parameters
        ----------
        psi : :class:`pauxy.walker.Walkers` object
            Initial wavefunction / distribution of walkers.
        comm : MPI communicator
        """
        if psi is not None:
            self.psi = psi
        self.setup_timers()
        w0 = self.psi.walkers[0]
        (etot, e1b, e2b) = w0.local_energy(self.system, rchol=self.trial._rchol)
        eshift = 0
        self.propagators.mean_local_energy = eshift.real
        # Calculate estimates for initial distribution of walkers.
        self.estimators.estimators['mixed'].update(self.system, self.qmc,
                                                   self.trial, self.psi, 0,
                                                   self.propagators.free_projection)
        # Print out zeroth step for convenience.
        if verbose:
            self.estimators.estimators['mixed'].print_step(comm, comm.size, 0, 1)

        for step in range(1, self.qmc.total_steps + 1):
            start_step = time.time()
            if step % self.qmc.nstblz == 0:
                start = time.time()
                self.psi.orthogonalise(self.trial,
                                       self.propagators.free_projection)
                self.tortho += time.time() - start
            start = time.time()
            for w in self.psi.walkers:
                if abs(w.weight) > 1e-8:
                    self.propagators.propagate_walker(w, self.system,
                                                      self.trial, eshift)
                if (abs(w.weight) > w.total_weight * 0.10) and step > 1:
                    w.weight = w.total_weight * 0.10
            self.tprop += time.time() - start
            if step % self.qmc.npop_control == 0:
                start = time.time()
                self.psi.pop_control(comm)
                self.tpopc += time.time() - start
            # calculate estimators
            start = time.time()
            self.estimators.update(self.system, self.qmc,
                                   self.trial, self.psi, step,
                                   self.propagators.free_projection)
            self.testim += time.time() - start
            self.estimators.print_step(comm, comm.size, step)
            if self.psi.write_restart and step % self.psi.write_freq == 0:
                self.psi.write_walkers(comm)
            if step < self.qmc.neqlb:
                eshift = self.estimators.estimators['mixed'].get_shift()
            else:
                eshift += (self.estimators.estimators['mixed'].get_shift()-eshift)
            self.tstep += time.time() - start_step

    def finalise(self, verbose=False):
        """Tidy up.

        Parameters
        ----------
        verbose : bool
            If true print out some information to stdout.
        """
        if self.root:
            if verbose:
                print("# End Time: {:s}".format(time.asctime()))
                print("# Running time : {:.6f} seconds"
                      .format((time.time() - self._init_time)))
                print("# Timing breakdown (per processor, per block/step):")
                print("# - Setup: {:.6f} s".format(self.tsetup))
                nsteps = max(self.qmc.nsteps, 1)
                nstblz = max(nsteps // self.qmc.nstblz, 1)
                npcon = max(nsteps // self.qmc.npop_control, 1)
                print("# - Step: {:.6f} s".format((self.tstep/nsteps)))
                print("# - Orthogonalisation: {:.6f} s".format(self.tortho/nstblz))
                print("# - Propagation: {:.6f} s".format(self.tprop/nsteps))
                print("# - Estimators: {:.6f} s".format(self.testim/nsteps))
                print("# - Population control: {:.6f} s".format(self.tpopc/npcon))


    def determine_dtype(self, propagator, system):
        """Determine dtype for trial wavefunction and walkers.

        Parameters
        ----------
        propagator : dict
            Propagator input options.
        system : object
            System object.
        """
        hs_type = propagator.get('hubbard_stratonovich', 'discrete')
        continuous = 'continuous' in hs_type
        twist = system.ktwist.all() is not None
        return continuous or twist

    def get_energy(self, skip=0):
        """Get mixed estimate for the energy.

        Returns
        -------
        (energy, error) : tuple
            Mixed estimate for the energy and standard error.
        """
        filename = self.estimators.h5f_name
        from pauxy.analysis import blocking
        try:
            eloc = blocking.reblock_local_energy(filename, skip)
        except IndexError:
            eloc = None
        except ValueError:
            eloc = None
        return eloc

    def setup_timers(self):
        self.tortho = 0
        self.tprop = 0
        self.testim = 0
        self.tpopc = 0
        self.tstep = 0


    def get_one_rdm(self, skip=0):
        """Get back-propagated estimate for the one RDM.

        Returns
        -------
        rdm : :class:`numpy.ndarray`
            Back propagated estimate for 1RMD.
        error : :class:`numpy.ndarray`
            Standard error in the RDM.
        """
        from pauxy.analysis import blocking
        filename = self.estimators.h5f_name
        try:
            bp_rdm, bp_rdm_err = blocking.reblock_rdm(filename)
        except IndexError:
            bp_rdm, bp_rdm_err = None, None
        return (bp_rdm, bp_rdm_err)<|MERGE_RESOLUTION|>--- conflicted
+++ resolved
@@ -14,15 +14,11 @@
 from pauxy.qmc.utils import set_rng_seed
 from pauxy.systems.utils import get_system
 from pauxy.trial_wavefunction.utils import get_trial_wavefunction
-<<<<<<< HEAD
 from pauxy.utils.misc import (
         get_git_revision_hash,
-        print_sys_info,
+        get_sys_info,
         get_node_mem
         )
-=======
-from pauxy.utils.misc import get_git_revision_hash, get_sys_info
->>>>>>> 5de52c91
 from pauxy.utils.io import  to_json, serialise, get_input_value
 from pauxy.utils.mpi import get_shared_comm
 from pauxy.walkers.handler import Walkers
