"""Driver to perform AFQMC calculation"""
import sys
import json
import time
import numpy
import warnings
import uuid
from math import exp
import copy
import h5py
from pauxy.analysis import blocking
from pauxy.analysis import extraction
from pauxy.estimators.handler import Estimators
from pauxy.qmc.utils import get_propagator_driver
from pauxy.qmc.options import QMCOpts
from pauxy.systems.utils import get_system
from pauxy.trial_wavefunction.utils import get_trial_wavefunction
from pauxy.utils.misc import get_git_revision_hash
from pauxy.utils.io import  to_json
from pauxy.walkers.handler import Walkers


class AFQMC(object):
    """AFQMC driver.

    Zero temperature AFQMC using open ended random walk.

    This object contains all the instances of the classes which parse input
    options.

    Parameters
    ----------
    model : dict
        Input parameters for model system.
    qmc_opts : dict
        Input options relating to qmc parameters.
    estimates : dict
        Input options relating to what estimator to calculate.
    trial : dict
        Input options relating to trial wavefunction.
    propagator : dict
        Input options relating to propagator.
    parallel : bool
        If true we are running in parallel.
    verbose : bool
        If true we print out additional setup information.

    Attributes
    ----------
    uuid : string
        Simulation state uuid.
    sha1 : string
        Git hash.
    seed : int
        RNG seed. This is set during initialisation in calc.
    root : bool
        If true we are on the root / master processor.
    nprocs : int
        Number of processors.
    rank : int
        Processor id.
    cplx : bool
        If true then most numpy arrays are complex valued.
    init_time : float
        Calculation initialisation (cpu) time.
    init_time : float
        Human readable initialisation time.
    system : system object.
        Container for model input options.
    qmc : :class:`pauxy.state.QMCOpts` object.
        Container for qmc input options.
    trial : :class:`pauxy.trial_wavefunction.X' object
        Trial wavefunction class.
    propagators : :class:`pauxy.propagation.Projectors` object
        Container for system specific propagation routines.
    estimators : :class:`pauxy.estimators.Estimators` object
        Estimator handler.
    psi : :class:`pauxy.walkers.Walkers` object
        Walker handler. Stores the AFQMC wavefunction.
    """

    def __init__(self, model, qmc_opts, estimates,
                 trial, propagator, walker_opts={'weight': 1}, parallel=False,
                 verbose=False):
        # 1. Environment attributes
        self.uuid = str(uuid.uuid1())
        self.sha1 = get_git_revision_hash()
        self.seed = qmc_opts['rng_seed']
        # Hack - this is modified later if running in parallel on
        # initialisation.
        self.root = True
        self.nprocs = 1
        self.rank = 1
        self.init_time = time.time()
        self.run_time = time.asctime(),
        # 2. Calculation objects.
        self.system = get_system(model, qmc_opts['dt'], verbose)
        self.qmc = QMCOpts(qmc_opts, self.system, verbose)
        self.cplx = self.determine_dtype(propagator, self.system)
        self.trial = (
            get_trial_wavefunction(trial, self.system, self.cplx,
                                   parallel, verbose)
        )
        if self.system.name == "Generic":
            self.system.construct_integral_tensors(self.trial)
        self.propagators = get_propagator_driver(propagator, self.qmc,
                                                 self.system, self.trial,
                                                 verbose)
        if not parallel:
            self.estimators = (
                Estimators(estimates, self.root, self.qmc, self.system,
                           self.trial, self.propagators.BT_BP, verbose)
            )
            self.psi = Walkers(walker_opts, self.system, self.trial,
                               self.qmc.nwalkers,
                               self.estimators.nprop_tot,
                               self.estimators.nbp, verbose)
<<<<<<< HEAD
            json_string = to_json(self)
            self.estimators.json_string = json_string
            self.estimators.dump_metadata()
            self.estimators.estimators['mixed'].print_key()
            self.estimators.estimators['mixed'].print_header()
=======
            json.encoder.FLOAT_REPR = lambda o: format(o, '.6f')
            json_string = json.dumps(serialise(self, verbose=1),
                                     sort_keys=False, indent=4)
            self.estimators.h5f.create_dataset('metadata',
                                               data=numpy.array([json_string],
                                                                dtype=object),
                                               dtype=h5py.special_dtype(vlen=str))
            if verbose:
                self.estimators.estimators['mixed'].print_key()
                self.estimators.estimators['mixed'].print_header()
>>>>>>> cdc0e5f5

    def run(self, psi=None, comm=None, verbose=True):
        """Perform AFQMC simulation on state object using open-ended random walk.

        Parameters
        ----------
        psi : :class:`pauxy.walker.Walkers` object
            Initial wavefunction / distribution of walkers.
        comm : MPI communicator
        """
        if psi is not None:
            self.psi = psi
        (E_T, ke, pe) = self.psi.walkers[0].local_energy(self.system)
        self.propagators.mean_local_energy = E_T.real
        # Calculate estimates for initial distribution of walkers.
        self.estimators.estimators['mixed'].update(self.system, self.qmc,
                                                   self.trial, self.psi, 0,
                                                   self.propagators.free_projection)
        # Print out zeroth step for convenience.
        if verbose and self.root:
            self.estimators.estimators['mixed'].print_step(comm, self.nprocs, 0, 1)

        for step in range(1, self.qmc.nsteps + 1):
            if step % self.qmc.nstblz == 0:
                self.psi.orthogonalise(self.trial,
                                       self.propagators.free_projection)
            for w in self.psi.walkers:
                if abs(w.weight) > 1e-8:
                    self.propagators.propagate_walker(w, self.system,
                                                      self.trial)
                # Constant factors
                w.weight = w.weight * exp(self.qmc.dt * E_T.real)
            # calculate estimators
            self.estimators.update(self.system, self.qmc,
                                   self.trial, self.psi, step,
                                   self.propagators.free_projection)
            if step % self.qmc.nupdate_shift == 0:
                E_T = self.estimators.estimators['mixed'].projected_energy()
            if step < self.qmc.nequilibrate:
                # Update local energy bound.
                self.propagators.mean_local_energy = E_T
            if step % self.qmc.npop_control == 0:
                self.psi.pop_control(comm)
            if step % self.qmc.nmeasure == 0:
                self.estimators.print_step(comm, self.nprocs, step,
                                           self.qmc.nmeasure)

    def finalise(self, verbose=False):
        """Tidy up.

        Parameters
        ----------
        verbose : bool
            If true print out some information to stdout.
        """
        if self.root:
            if self.estimators.back_propagation:
                self.estimators.h5f.close()
            if verbose:
                energy = self.get_energy()
                if energy is not None:
                    print("# Mixed estimate for total energy: %f +/- %f"%energy)
                print("# End Time: %s" % time.asctime())
                print("# Running time : %.6f seconds" %
                      (time.time() - self.init_time))


    def determine_dtype(self, propagator, system):
        """Determine dtype for trial wavefunction and walkers.

        Parameters
        ----------
        propagator : dict
            Propagator input options.
        system : object
            System object.
        """
        hs_type = propagator.get('hubbard_stratonovich', 'discrete')
        continuous = 'continuous' in hs_type
        twist = system.ktwist.all() is not None
        return continuous or twist

    def get_energy(self, skip=0):
        """Get mixed estimate for the energy.

        Returns
        -------
        (energy, error) : tuple
            Mixed estimate for the energy and standard error.
        """
        filename = self.estimators.h5f_name
        eloc = blocking.reblock_local_energy(filename, skip)
        return eloc

    def get_one_rdm(self, skip=0):
        """Get back-propagated estimate for the one RDM.

        Returns
        -------
        rdm : :class:`numpy.ndarray`
            Back propagated estimate for 1RMD.
        error : :class:`numpy.ndarray`
            Standard error in the RDM.
        """
        filename = self.estimators.h5f_name
        bp_rdm, bp_rdm_err = blocking.reblock_bp_rdm(filename)
        return (bp_rdm, bp_rdm_err)<|MERGE_RESOLUTION|>--- conflicted
+++ resolved
@@ -115,13 +115,6 @@
                                self.qmc.nwalkers,
                                self.estimators.nprop_tot,
                                self.estimators.nbp, verbose)
-<<<<<<< HEAD
-            json_string = to_json(self)
-            self.estimators.json_string = json_string
-            self.estimators.dump_metadata()
-            self.estimators.estimators['mixed'].print_key()
-            self.estimators.estimators['mixed'].print_header()
-=======
             json.encoder.FLOAT_REPR = lambda o: format(o, '.6f')
             json_string = json.dumps(serialise(self, verbose=1),
                                      sort_keys=False, indent=4)
@@ -132,7 +125,6 @@
             if verbose:
                 self.estimators.estimators['mixed'].print_key()
                 self.estimators.estimators['mixed'].print_header()
->>>>>>> cdc0e5f5
 
     def run(self, psi=None, comm=None, verbose=True):
         """Perform AFQMC simulation on state object using open-ended random walk.
