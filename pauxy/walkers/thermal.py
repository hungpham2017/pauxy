import copy
import cmath
import numpy
import scipy.linalg
from pauxy.estimators.thermal import greens_function, one_rdm_from_G
from pauxy.estimators.mixed import local_energy

class ThermalWalker(object):

    def __init__(self, walker_opts, system, trial, verbose=False):
        self.weight = walker_opts.get('weight', 1)
        self.alive = True
        self.num_slices = trial.ntime_slices
        if verbose:
            print("# Number of slices = {}".format(self.num_slices))
        if system.name == "UEG":
            dtype = numpy.complex128
        else:
<<<<<<< HEAD
            dtype = numpy.float64
=======
            dtype = numpy.float
>>>>>>> 818b7893
        self.G = numpy.zeros(trial.dmat.shape, dtype=dtype)
        self.stack_size = walker_opts.get('stack_size', None)
        if (self.stack_size == None):
            if verbose:
                print ("# Stack size is determined by BT")
            emax = numpy.max(numpy.diag(trial.dmat[0]))
            emin = numpy.min(numpy.diag(trial.dmat[0]))
            self.stack_size = min(self.num_slices,
                int (1.5 / ((cmath.log(float(emax)) - cmath.log(float(emin))) / 8.0).real))
            if verbose:
                print ("# Initial stack size is {}".format(self.stack_size))

        # adjust stack size
        lower_bound = min(self.stack_size, self.num_slices)
        upper_bound = min(self.stack_size, self.num_slices)
        while ((self.num_slices//lower_bound) * lower_bound < self.num_slices):
            lower_bound -= 1
        while ((self.num_slices//upper_bound) * upper_bound < self.num_slices):
            upper_bound += 1

        if ((self.stack_size-lower_bound) <= (upper_bound - self.stack_size)):
            self.stack_size = lower_bound
        else:
            self.stack_size = upper_bound

        if verbose:
            print ("# upper_bound is {}".format(upper_bound))
            print ("# lower_bound is {}".format(lower_bound))
            print ("# Adjusted stack size is {}".format(self.stack_size))

        self.stack_length = self.num_slices // self.stack_size

        self.stack = PropagatorStack(self.stack_size, trial.ntime_slices,
                                     trial.dmat.shape[-1], dtype)

        # Initialise all propagators to the trial density matrix.
        self.stack.set_all(trial.dmat)
        self.greens_function(trial)
        self.ot = 1.0

        cond = numpy.linalg.cond(trial.dmat[0])
        if verbose:
            print("# condition number of BT = {}".format(cond))

    def greens_function(self, trial, slice_ix = None):
        # self.greens_function_svd(trial, slice_ix)
        self.greens_function_qr(trial, slice_ix)

    def greens_function_svd(self, trial, slice_ix = None):
        if (slice_ix == None):
            slice_ix = self.stack.time_slice
        bin_ix = slice_ix // self.stack.stack_width
        # For final time slice want first block to be the rightmost (for energy
        # evaluation).
        if bin_ix == self.stack.nbins:
            bin_ix = -1
        for spin in [0, 1]:
            # Need to construct the product A(l) = B_l B_{l-1}..B_L...B_{l+1}
            # in stable way. Iteratively construct SVD decompositions starting
            # from the rightmost (product of) propagator(s).
            B = self.stack.get((bin_ix+1)%self.stack.nbins)
            (U1, S1, V1) = scipy.linalg.svd(B[spin])
            for i in range(2, self.stack.nbins+1):
                ix = (bin_ix + i) % self.stack.nbins
                B = self.stack.get(ix)
                T1 = numpy.dot(B[spin], U1)
                # todo optimise
                T2 = numpy.dot(T1, numpy.diag(S1))
                (U1, S1, V) = scipy.linalg.svd(T2)
                V1 = numpy.dot(V, V1)
            # Final SVD decomposition to construct G(l) = [I + A(l)]^{-1}.
            # Care needs to be taken when adding the identity matrix.
            T3 = numpy.dot(U1.conj().T, V1.conj().T) + numpy.diag(S1)
            (U2, S2, V2) = scipy.linalg.svd(T3)
            U3 = numpy.dot(U1, U2)
            D3 = numpy.diag(1.0/S2)
            V3 = numpy.dot(V2, V1)
            # G(l) = (U3 S2 V3)^{-1}
            #      = V3^{\dagger} D3 U3^{\dagger}
            self.G[spin] = (V3.conj().T).dot(D3).dot(U3.conj().T)

    def greens_function_qr(self, trial, slice_ix = None):
        if (slice_ix == None):
            slice_ix = self.stack.time_slice

        bin_ix = slice_ix // self.stack.stack_width
        # For final time slice want first block to be the rightmost (for energy
        # evaluation).
        if bin_ix == self.stack.nbins:
            bin_ix = -1
        for spin in [0, 1]:
            # Need to construct the product A(l) = B_l B_{l-1}..B_L...B_{l+1}
            # in stable way. Iteratively construct SVD decompositions starting
            # from the rightmost (product of) propagator(s).
            B = self.stack.get((bin_ix+1)%self.stack.nbins)
            (U1, V1) = numpy.linalg.qr(B[spin])
            for i in range(2, self.stack.nbins+1):
                ix = (bin_ix + i) % self.stack.nbins
                B = self.stack.get(ix)
                T1 = numpy.dot(B[spin], U1)
                (U1, V) = scipy.linalg.qr(T1, pivoting = False)
                V1 = numpy.dot(V, V1)

            # Final SVD decomposition to construct G(l) = [I + A(l)]^{-1}.
            # Care needs to be taken when adding the identity matrix.
            V1inv = scipy.linalg.solve_triangular(V1, numpy.identity(V1.shape[0]))

            T3 = numpy.dot(U1.conj().T, V1inv) + numpy.identity(V1.shape[0])
            (U2, V2) = scipy.linalg.qr(T3, pivoting = False)

            U3 = numpy.dot(U1, U2)
            V3 = numpy.dot(V2, V1)
            V3inv = scipy.linalg.solve_triangular(V3, numpy.identity(V3.shape[0]))
            # G(l) = (U3 S2 V3)^{-1}
            #      = V3^{\dagger} D3 U3^{\dagger}
            self.G[spin] = (V3inv).dot(U3.conj().T)

    # def construct_greens_function_unstable(self, slice_ix):
    #     I = numpy.identity(self.G.shape[-1], dtype=self.G.dtype)
    #     A = numpy.array([I,I])
    #     for i in range(0, self.stack.nbins):
    #         ix = (slice_ix + i) % self.stack.nbins
    #         B = self.stack.get(ix)
    #         A[0] = B[0].dot(A[0])
    #         A[1] = B[1].dot(A[1])
    #     self.G = greens_function(A)

    def local_energy(self, system):
        rdm = one_rdm_from_G(self.G)
        return local_energy(system, rdm)

    def get_buffer(self):
        """Get walker buffer for MPI communication

        Returns
        -------
        buff : dict
            Relevant walker information for population control.
        """
        buff = {
            'stack': self.stack.stack,
            'G': self.G,
            'weight': self.weight,
        }
        return buff

    def set_buffer(self, buff):
        """Set walker buffer following MPI communication

        Parameters
        -------
        buff : dict
            Relevant walker information for population control.
        """
        self.stack.stack = numpy.copy(buff['stack'])
        self.G = numpy.copy(buff['G'])
        self.weight = buff['weight']


class PropagatorStack:
    def __init__(self, bin_size, ntime_slices, nbasis, dtype, BT=None, sparse=True):
        self.time_slice = 0
        self.stack_width = bin_size
        self.ntime_slices = ntime_slices
        self.nbins = ntime_slices // bin_size
        self.nbasis = nbasis
        self.dtype = dtype
        self.counter = 0
        self.block = 0
        self.stack = numpy.zeros(shape=(self.nbins, 2, nbasis, nbasis),
                                 dtype=dtype)
        # set all entries to be the identity matrix
        self.reset()

    def get(self, ix):
        return self.stack[ix]

    def set_all(self, BT):
        for i in range(0, self.ntime_slices):
            ix = i // self.stack_width
            self.stack[ix,0] = BT[0].dot(self.stack[ix,0])
            self.stack[ix,1] = BT[1].dot(self.stack[ix,1])

    def reset(self):
        self.time_slice = 0
        self.block = 0
        for i in range(0, self.nbins):
            self.stack[i,0] = numpy.identity(self.nbasis, dtype=self.dtype)
            self.stack[i,1] = numpy.identity(self.nbasis, dtype=self.dtype)

    def update(self, B):
        if self.counter == 0:
            self.stack[self.block,0] = numpy.identity(B.shape[-1], dtype=B.dtype)
            self.stack[self.block,1] = numpy.identity(B.shape[-1], dtype=B.dtype)
        self.stack[self.block,0] = B[0].dot(self.stack[self.block,0])
        self.stack[self.block,1] = B[1].dot(self.stack[self.block,1])
        self.time_slice = self.time_slice + 1
        self.block = self.time_slice // self.stack_width
        self.counter = (self.counter + 1) % self.stack_width

def unit_test():
    from pauxy.systems.ueg import UEG
    from pauxy.trial_density_matrices.onebody import OneBody
    from pauxy.thermal_propagation.planewave import PlaneWave
    from pauxy.qmc.options import QMCOpts

    inputs = {'nup':1, 
    'ndown':1,
    'rs':1.0,
    'ecut':0.5,
    "name": "one_body",
    "mu":1.94046021,
    "beta":2.0,
    "dt": 0.05
    }
    beta = inputs ['beta']
    dt = inputs['dt']

    system = UEG(inputs, True)

    qmc = QMCOpts(inputs, system, True)
    trial = OneBody(inputs, system, beta, dt, system.H1, verbose=True)

    propagator = PlaneWave(inputs, qmc, system, trial, True)
    walker = ThermalWalker(1.0, system, trial, stack_size=None)
    walker.greens_function(trial)
    E, T, V = walker.local_energy(system)
    print(E,T,V)
    # (Q, R, P) = scipy.linalg.qr(walker.stack.get(0)[0], pivoting = True)
    # N = 100

    # A = numpy.random.rand(N,N)
    # Q, R, P = scipy.linalg.qr(A, pivoting = True)
    # Pmat = numpy.zeros((N,N))
    # for i in range (N):
    #     Pmat[P[i],i] = 1

    # print(A - Q.dot(R).dot(Pmat.T))
    # print (P)
    # R = numpy.random.rand(system.nbasis, system.nbasis)
    # R = numpy.triu(R)
    # R = scipy.sparse.csc_matrix(R)
    # print(R*R)
    # system.scaled_density_operator_incore(system.qvecs)

    # for (i, qi) in enumerate(system.qvecs):
        # rho_q = system.density_operator(i)
        # A = rho_q + scipy.sparse.csc_matrix.transpose(rho_q)
        # print(A.dot(rho_q).diagonal().sum())
        # exit()
        # print(scipy.sparse.csc_matrix.transpose(rho_q).shape)
        # rho_mq = system.density_operator(-i)
        # print (numpy.linalg.norm(rho_q-rho_mq.T))
if __name__=="__main__":
    unit_test()<|MERGE_RESOLUTION|>--- conflicted
+++ resolved
@@ -16,11 +16,7 @@
         if system.name == "UEG":
             dtype = numpy.complex128
         else:
-<<<<<<< HEAD
             dtype = numpy.float64
-=======
-            dtype = numpy.float
->>>>>>> 818b7893
         self.G = numpy.zeros(trial.dmat.shape, dtype=dtype)
         self.stack_size = walker_opts.get('stack_size', None)
         if (self.stack_size == None):
