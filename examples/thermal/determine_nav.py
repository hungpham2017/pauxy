--- conflicted
+++ resolved
@@ -23,10 +23,6 @@
     "dt": 0.005,
     "nsteps": 10,
     "nmeasure": 1,
-<<<<<<< HEAD
-=======
-    # "nwalkers": 36,
->>>>>>> 95105fe7
     "nwalkers": 1,
     "npop_control": 10,
     "nstabilise": 10,
@@ -38,13 +34,10 @@
 options = {"model": sys, "qmc_options": qmc,
            "estimates": estimates, "trial": trial}
 (afqmc, comm) = setup_calculation(options)
-<<<<<<< HEAD
 #afqmc.run(comm=comm)
 scan = numpy.linspace(0.5, 1.5, 10)
-=======
 # afqmc.run(comm=comm)
 # scan = numpy.linspace(0.5, 1.5, 10)
->>>>>>> 95105fe7
 for mu in [0.5]:
     afqmc.trial = OneBody({'mu': mu}, afqmc.system, afqmc.qmc.beta, afqmc.qmc.dt)
     afqmc.propagators = get_propagator({}, afqmc.qmc, afqmc.system, afqmc.trial)
